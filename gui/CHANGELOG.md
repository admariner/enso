--- conflicted
+++ resolved
@@ -1,4 +1,11 @@
 # Next Release
+
+<br/>![New Features](/docs/assets/tags/new_features.svg)
+
+#### Visual Environment
+
+- [Nightly releases.][1834] After every workday, CI performs an IDE build and
+  publishes a nightly pre-release on GitHub.
 
 <br/>![Bug Fixes](/docs/assets/tags/bug_fixes.svg)
 
@@ -13,6 +20,7 @@
 <br/>
 
 [1776]: https://github.com/enso-org/ide/pull/1776
+[1834]: https://github.com/enso-org/ide/pull/1834
 
 # Enso 2.0.0-alpha.17 (2021-09-23)
 
@@ -35,10 +43,6 @@
 
 <br/>![New Features](/docs/assets/tags/new_features.svg)
 
-<<<<<<< HEAD
-- [Nightly releases.][1834] After every workday, CI performs an IDE build and
-  publishes a nightly pre-release on GitHub.
-=======
 #### Enso Compiler
 
 - [Updated Enso engine to version 0.2.30][engine-0.2.30]. If you're interested
@@ -79,7 +83,6 @@
 <br/>
 
 # Enso 2.0.0-alpha.15 (2021-09-09)
->>>>>>> 927935b9
 
 <br/>![Bug Fixes](/docs/assets/tags/bug_fixes.svg)
 
@@ -90,7 +93,6 @@
   and `--data-gathering=true` are supported as well.
 
 [1831]: https://github.com/enso-org/ide/pull/1831
-[1834]: https://github.com/enso-org/ide/pull/1834
 
 # Enso 2.0.0-alpha.14 (2021-09-02)
 

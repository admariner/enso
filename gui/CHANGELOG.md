--- conflicted
+++ resolved
@@ -1,9 +1,4 @@
 # Next Release
-<<<<<<< HEAD
-This update contains major performance improvements and exposes new privacy user settings. We will
-work towards stabilizing it in the next weeks in order to make these updates be shipped in a stable
-release before the end of the year.
-=======
 
 # Enso 2.0.0-alpha.8 (2021-06-09)
 
@@ -24,7 +19,6 @@
 [1640]: https://github.com/enso-org/ide/pull/1664
 
 <br/>
->>>>>>> 630ec40e
 
 # Enso 2.0.0-alpha.7 (2021-06-06)
 
@@ -54,7 +48,7 @@
 
 #### Visual Environment
 
-- [Profiling mode.][1546] The IDE contains a profiling mode now which can be
+- [Profling mode.][1546] The IDE contains a profiling mode now which can be
   entered through a button in the top-right corner or through the keybinding
   <kbd>ctrl</kbd>+<kbd>p</kbd>. This mode does not display any information yet.
   In the future, it will display the running times of nodes and maybe more

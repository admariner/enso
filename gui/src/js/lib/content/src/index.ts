--- conflicted
+++ resolved
@@ -463,10 +463,6 @@
 
 // An error with the payload.
 class ErrorDetails {
-<<<<<<< HEAD
-=======
-
->>>>>>> 5c12b743
     public readonly message: string
     public readonly payload: any
 
@@ -478,10 +474,6 @@
 
 /// Utility methods helping to work with the versions.
 class Versions {
-<<<<<<< HEAD
-=======
-
->>>>>>> 5c12b743
     /// Development version.
     static devVersion = semver.coerce('0.0.0')
     /// Version of the `client` js package.
@@ -500,7 +492,6 @@
                 if (ok(minVersion)) {
                     return semver.gte(appVersion, minVersion)
                 } else {
-<<<<<<< HEAD
                     throw new ErrorDetails('Failed to parse app version.', { applicationVersion })
                 }
             }
@@ -508,19 +499,6 @@
             throw new ErrorDetails('Failed to parse minimum supported version.', {
                 minSupportedVersion,
             })
-=======
-                    throw new ErrorDetails(
-                        'Failed to parse app version.',
-                        { applicationVersion }
-                    )
-                }
-            }
-        } else {
-            throw new ErrorDetails(
-                'Failed to parse minimum supported version.',
-                { minSupportedVersion }
-            )
->>>>>>> 5c12b743
         }
     }
 
@@ -551,11 +529,7 @@
             res.setEncoding('utf8')
             let rawData = ''
 
-<<<<<<< HEAD
             res.on('data', (chunk: any) => (rawData += chunk))
-=======
-            res.on('data', (chunk: any) => rawData += chunk)
->>>>>>> 5c12b743
 
             res.on('end', () => {
                 try {
@@ -584,14 +558,7 @@
         const clientVersion = Versions.clientVersion
         const minSupportedVersion = appConfig.minimumSupportedVersion
 
-<<<<<<< HEAD
         console.log(`Application version check.`, { minSupportedVersion, clientVersion })
-=======
-        console.log(
-            `Application version check.`,
-            { minSupportedVersion, clientVersion }
-        )
->>>>>>> 5c12b743
         return Versions.compare(minSupportedVersion, clientVersion)
     } catch (e) {
         console.error('Minimum version check failed.', e)
@@ -604,10 +571,6 @@
 // ======================
 
 class FirebaseAuthentication {
-<<<<<<< HEAD
-=======
-
->>>>>>> 5c12b743
     protected readonly config: any
     public readonly firebaseui: any
     public readonly ui: any
@@ -654,30 +617,18 @@
 
     protected hasEmailAuth(user: any): boolean {
         const emailProviderId = firebase.auth.EmailAuthProvider.PROVIDER_ID
-<<<<<<< HEAD
         const hasEmailProvider = user.providerData.some(
             (data: any) => data.providerId === emailProviderId
         )
-=======
-        const hasEmailProvider = user
-            .providerData
-            .some((data: any) => data.providerId === emailProviderId)
->>>>>>> 5c12b743
         const hasOneProvider = user.providerData.length === 1
         return hasOneProvider && hasEmailProvider
     }
 
     protected getUiConfig() {
         return {
-<<<<<<< HEAD
             callbacks: {
                 // Called when the user has been successfully signed in.
                 signInSuccessWithAuthResult: (authResult: any, redirectUrl: any) => {
-=======
-            'callbacks': {
-                // Called when the user has been successfully signed in.
-                'signInSuccessWithAuthResult': (authResult: any, redirectUrl: any) => {
->>>>>>> 5c12b743
                     if (ok(authResult.user)) {
                         switch (authResult.additionalUserInfo.providerId) {
                             case firebase.auth.EmailAuthProvider.PROVIDER_ID:
@@ -685,25 +636,17 @@
                                     this.handleSignedInUser(authResult.user)
                                 } else {
                                     authResult.user.sendEmailVerification()
-<<<<<<< HEAD
                                     document.getElementById(
                                         'user-email-not-verified'
                                     ).style.display = 'block'
                                     this.handleSignedOutUser()
                                 }
                                 break
-=======
-                                    document.getElementById('user-email-not-verified').style.display = 'block'
-                                    this.handleSignedOutUser()
-                                }
-                                break;
->>>>>>> 5c12b743
 
                             default:
                         }
                     }
                     // Do not redirect.
-<<<<<<< HEAD
                     return false
                 },
             },
@@ -712,27 +655,13 @@
                     provider: firebase.auth.GoogleAuthProvider.PROVIDER_ID,
                     // Required to enable ID token credentials for this provider.
                     clientId: this.config.clientId,
-=======
-                    return false;
-                }
-            },
-            'signInOptions': [
-                {
-                    provider: firebase.auth.GoogleAuthProvider.PROVIDER_ID,
-                    // Required to enable ID token credentials for this provider.
-                    clientId: this.config.clientId
->>>>>>> 5c12b743
                 },
                 firebase.auth.GithubAuthProvider.PROVIDER_ID,
                 {
                     provider: firebase.auth.EmailAuthProvider.PROVIDER_ID,
                     // Whether the display name should be displayed in Sign Up page.
                     requireDisplayName: false,
-<<<<<<< HEAD
                 },
-=======
-                }
->>>>>>> 5c12b743
             ],
         }
     }
@@ -781,7 +710,6 @@
         const versionCheck = 'version-check'
 
         const authHeaderText = document.createTextNode('Sign in to Enso')
-<<<<<<< HEAD
         const authTextText = document.createTextNode(
             'Enso lets you create interactive data workflows. In order to share them, you need an account. In alpha/beta versions, this account is required.'
         )
@@ -791,11 +719,6 @@
         const versionCheckText = document.createTextNode(
             'This version is no longer supported. Please download a new one.'
         )
-=======
-        const authTextText = document.createTextNode('Enso lets you create interactive data workflows. In order to share them, you need an account. In alpha/beta versions, this account is required.')
-        const userEmailNotVerifiedText = document.createTextNode('Verification link is sent. You can sign in after verifying your email.')
-        const versionCheckText = document.createTextNode('This version is no longer supported. Please download a new one.')
->>>>>>> 5c12b743
 
         let root = document.getElementById('root')
 
@@ -1020,11 +943,7 @@
     }
 }
 
-<<<<<<< HEAD
 API.main = async function (inputConfig: any) {
-=======
-API.main = async function(inputConfig: any) {
->>>>>>> 5c12b743
     const urlParams = new URLSearchParams(window.location.search)
     // @ts-ignore
     const urlConfig = Object.fromEntries(urlParams.entries())
@@ -1035,18 +954,10 @@
 
     if (await checkMinSupportedVersion(config)) {
         if (config.authentication_enabled && !Versions.isDevVersion()) {
-<<<<<<< HEAD
             new FirebaseAuthentication(function (user: any) {
                 config.email = user.email
                 mainEntryPoint(config)
             })
-=======
-            new FirebaseAuthentication(
-                function(user: any) {
-                    config.email = user.email
-                    mainEntryPoint(config)
-                })
->>>>>>> 5c12b743
         } else {
             await mainEntryPoint(config)
         }

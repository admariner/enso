//! This module contains all structures related to Searcher Controller.
pub mod action;

use crate::prelude::*;

use crate::controller::graph::FailedToCreateNode;
use crate::controller::graph::NewNodeInfo;

use crate::double_representation::graph::GraphInfo;
use crate::double_representation::graph::LocationHint;
use crate::double_representation::module::QualifiedName;
use crate::double_representation::node::NodeInfo;
use crate::double_representation::tp;
use crate::model::module::MethodId;
use crate::model::module::NodeMetadata;
use crate::model::module::Position;
use crate::model::suggestion_database::entry::CodeToInsert;
use crate::model::traits::*;
use crate::notification;

use data::text::TextLocation;
use enso_protocol::language_server;
use flo_stream::Subscriber;
use parser::Parser;

pub use action::Action;



// =================
// === Constants ===
// =================

/// If enabled, searcher will assign names for all nodes created with it, not only when it is
/// needed. Currently enabled to trigger engine's caching of user-added nodes.
/// See: https://github.com/enso-org/ide/issues/1067
pub const ASSIGN_NAMES_FOR_NODES:bool = true;

/// The special module used for mock `Enso_Project.data` entry.
/// See also [`Searcher::add_enso_project_entries`].
const ENSO_PROJECT_SPECIAL_MODULE:&str = "Standard.Base.Enso_Project";


// ==============
// === Errors ===
// ==============


#[allow(missing_docs)]
#[derive(Copy,Clone,Debug,Fail)]
#[fail(display="No action entry with the index {}.", index)]
pub struct NoSuchAction {
    index : usize,
}

#[allow(missing_docs)]
#[derive(Copy,Clone,Debug,Fail)]
#[fail(display="Action entry with index {} is not a suggestion.", index)]
pub struct NotASuggestion {
    index : usize,
}

#[allow(missing_docs)]
#[derive(Debug,Fail)]
#[fail(display="An action \"{}\" is not supported: {}", action_label, reason)]
pub struct NotSupported {
    action_label : String,
    reason       : failure::Error,
}

#[allow(missing_docs)]
#[derive(Copy,Clone,Debug,Fail)]
#[fail(display="An action cannot be executed when searcher is in \"edit node\" mode.")]
pub struct CannotExecuteWhenEditingNode;

#[allow(missing_docs)]
#[derive(Copy,Clone,Debug,Fail)]
#[fail(display="Cannot commit expression in current mode ({:?}).", mode)]
pub struct CannotCommitExpression {
    mode : Mode
}


// =====================
// === Notifications ===
// =====================

/// The notification emitted by Searcher Controller
#[derive(Copy,Clone,Debug,Eq,PartialEq)]
pub enum Notification {
    /// A new Suggestion list is available.
    NewActionList
}



// ===================
// === Suggestions ===
// ===================

/// List of actions available in Searcher.
#[derive(Clone,CloneRef,Debug)]
pub enum Actions {
    /// The action list is still gathering suggestions from the Language Server.
    Loading,
    /// The action list is ready.
    #[allow(missing_docs)]
    Loaded {
        list : Rc<action::List>
    },
    /// Loading suggestions from the Language Server resulted in error.
    Error(Rc<failure::Error>)
}

impl Actions {
    /// Check if list is still loading.
    pub fn is_loading(&self) -> bool {
        matches!(self,Self::Loading)
    }

    /// Check if retrieving suggestion list was unsuccessful
    pub fn is_error(&self) -> bool {
        matches!(self,Self::Error(_))
    }

    /// Get the list of actions. Returns None if still loading or error was returned.
    pub fn list(&self) -> Option<&action::List> {
        match self {
            Self::Loaded {list} => Some(list),
            _                   => None,
        }
    }
}

impl Default for Actions {
    fn default() -> Self {
        Self::Loading
    }
}



// ===================
// === Input Parts ===
// ===================

/// An identification of input fragment filled by picking suggestion.
///
/// Essentially, this is a crumb for ParsedInput's expression.
#[derive(Clone,Copy,Debug,Eq,PartialEq)]
#[allow(missing_docs)]
pub enum CompletedFragmentId {
    /// The called "function" part, defined as a `func` element in Prefix Chain
    /// (see `ast::prefix::Chain`).
    Function,
    /// The `id`th argument of the called function.
    Argument{index:usize}
}

/// The enum summarizing what user is currently doing basing on the searcher input.
#[derive(Clone,Copy,Debug,Eq,PartialEq)]
pub enum UserAction {
    /// User is about to type/chose function (the input is likely empty).
    StartingTypingFunction,
    /// User is about to type next argument.
    StartingTypingArgument,
    /// User is in the middle of typing function.
    TypingFunction,
    /// User is in the middle of typing argument.
    TypingArgument,
}

/// A Searcher Input which is parsed to the _expression_ and _pattern_ parts.
///
/// We parse the input for better understanding what user wants to add.
#[derive(Clone,Debug,Default)]
pub struct ParsedInput {
    /// The part of input which is treated as completed function and some set of arguments.
    ///
    /// The expression is kept as prefix chain, as it allows us to easily determine what kind of
    /// entity we can put at this moment (is it a function or argument? What type of the argument?).
    pub expression : Option<ast::Shifted<ast::prefix::Chain>>,
    /// An offset between expression and pattern.
    pub pattern_offset : usize,
    /// The part of input being a function/argument which is still typed by user. It is used
    /// for filtering actions.
    pub pattern : String,
}

impl ParsedInput {
    /// Constructor from the plain input.
    fn new(input:impl Into<String>, parser:&Parser) -> FallibleResult<Self> {
        let mut input      = input.into();
        let leading_spaces = input.chars().take_while(|c| *c == ' ').count();
        // To properly guess what is "still typed argument" we simulate type of one letter by user.
        // This letter will be added to the last argument (or function if there is no argument), or
        // will be a new argument (so the user starts filling a new argument).
        //
        // See also `parsed_input` test to see all cases we want to cover.
        input.push('a');
        let ast        = parser.parse_line(input.trim_start())?;
        let mut prefix = ast::prefix::Chain::from_ast_non_strict(&ast);
        if let Some(last_arg) = prefix.args.pop() {
            let mut last_arg_repr = last_arg.sast.wrapped.repr();
            last_arg_repr.pop();
            Ok(ParsedInput {
                expression     : Some(ast::Shifted::new(leading_spaces,prefix)),
                pattern_offset : last_arg.sast.off,
                pattern        : last_arg_repr,
            })
        } else {
            let mut func_repr = prefix.func.repr();
            func_repr.pop();
            Ok(ParsedInput {
                expression     : None,
                pattern_offset : leading_spaces,
                pattern        : func_repr
            })
        }
    }

    fn new_from_ast(ast:&Ast) -> Self {
        let prefix = ast::prefix::Chain::from_ast_non_strict(&ast);
        ParsedInput {
            expression     : Some(ast::Shifted::new(default(),prefix)),
            pattern_offset : 0,
            pattern        : default(),
        }
    }

    /// Returns the id of the next fragment potentially filled by picking completion suggestion.
    fn next_completion_id(&self) -> CompletedFragmentId {
        match &self.expression {
            None             => CompletedFragmentId::Function,
            Some(expression) => CompletedFragmentId::Argument {index:expression.args.len()},
        }
    }

    /// Get the picked fragment from the Searcher's input.
    pub fn completed_fragment(&self,fragment:CompletedFragmentId) -> Option<String> {
        use CompletedFragmentId::*;
        match (fragment,&self.expression) {
            (_              ,None)       => None,
            (Function       ,Some(expr)) => Some(expr.func.repr()),
            (Argument{index},Some(expr)) => Some(expr.args.get(index)?.sast.wrapped.repr()),
        }
    }

    /// Get the user action basing of this input (see `UserAction` docs).
    pub fn user_action(&self) -> UserAction {
        use UserAction::*;
        let empty_pattern = self.pattern.is_empty();
        match self.next_completion_id() {
            CompletedFragmentId::Function      if empty_pattern => StartingTypingFunction,
            CompletedFragmentId::Function                       => TypingFunction,
            CompletedFragmentId::Argument {..} if empty_pattern => StartingTypingArgument,
            CompletedFragmentId::Argument {..}                  => TypingArgument,
        }
    }

    /// Convert the current input to Prefix Chain representation.
    pub fn as_prefix_chain
    (&self, parser:&Parser) -> Option<ast::Shifted<ast::prefix::Chain>> {
        let parsed_pattern = parser.parse_line(&self.pattern).ok();
        let pattern_sast   = parsed_pattern.map(|p| ast::Shifted::new(self.pattern_offset,p));
        // If there is an expression part of input, we add current pattern as the last argument.
        if let Some(chain) = &self.expression {
            let mut chain = chain.clone();
            if let Some(sast) = pattern_sast {
                let prefix_id = None;
                let argument  = ast::prefix::Argument {sast,prefix_id};
                chain.wrapped.args.push(argument);
            }
            Some(chain)
        // If there isn't any expression part, the pattern is the whole input.
        } else if let Some(sast) = pattern_sast {
            let chain = ast::prefix::Chain::from_ast_non_strict(&sast.wrapped);
            Some(ast::Shifted::new(self.pattern_offset,chain))
        } else {
            None
        }
    }
}

impl HasRepr for ParsedInput {
    fn repr(&self) -> String {
        let mut repr = self.expression.as_ref().map_or("".to_string(), HasRepr::repr);
        repr.extend(itertools::repeat_n(' ',self.pattern_offset));
        repr.push_str(&self.pattern);
        repr
    }
}

impl Display for ParsedInput {
    fn fmt(&self, f:&mut fmt::Formatter<'_>) -> fmt::Result {
        write!(f,"{}",self.repr())
    }
}



// ================
// === ThisNode ===
// ================

/// Information about a node that is used as a `this` argument.
///
/// When searcher is brought up with a node selected, the node will be used as "this". This affects
/// suggestions for the first completion (to include methods of the node's returned value) and the
/// code inserted when the input is committed.
#[derive(Clone,Debug)]
pub struct ThisNode {
    /// Identifier of the node that will be connected if the initial suggestion is picked.
    pub id:double_representation::node::Id,
    /// Name of the variable that will be used to connect with the selected node.
    pub var:String,
    /// If the pattern with variable needs to be introduced on the node.
    pub needs_to_introduce_pattern:bool,
}

impl ThisNode {
    /// Retrieve information about the `self` node. The first selected node will be used for this.
    ///
    /// Returns `None` if the given node's information cannot be retrieved or if the node does not
    /// introduce a variable.
    pub fn new(nodes:Vec<double_representation::node::Id>, graph:&controller::Graph)
    -> Option<Self> {
        let id   = *nodes.first()?;
        let node = graph.node(id).ok()?;
        let (var,needs_to_introduce_pattern) = if let Some(ast) = node.info.pattern() {
            // TODO [mwu]
            //   Here we just require that the whole node's pattern is a single var, like
            //   `var = expr`. This prevents using pattern subpart (like `x` in
            //   `Point x y = get_pos`), or basically any node that doesn't stick to `var = expr`
            //   form. If we wanted to support pattern subparts, the engine would need to send us
            //   value updates for matched pattern pieces. See the issue:
            //   https://github.com/enso-org/enso/issues/1038
            (ast::identifier::as_var(&ast)?.to_owned(),false)
        } else {
            (graph.variable_name_for(&node.info).ok()?.repr(),true)
        };
        Some(ThisNode {id,var,needs_to_introduce_pattern})
    }

    /// Introduce a pattern with variable on the node serving as provider of "this" argument.
    ///
    /// Does nothing if node already has a pattern.
    pub fn introduce_pattern(&self, graph:controller::Graph) -> FallibleResult {
        if self.needs_to_introduce_pattern {
            graph.set_pattern_on(self.id,ast::Ast::var(&self.var))?;
        }
        Ok(())
    }
}



// ===========================
// === Searcher Controller ===
// ===========================

/// Describes how Searcher was brought to screen and how should behave when committing expression.
#[derive(Copy,Clone,Debug)]
#[allow(missing_docs)]
pub enum Mode {
    /// Searcher should add a new node at given position.
    NewNode {position:Option<Position>},
    /// Searcher should edit existing node's expression.
    EditNode {node_id:ast::Id},
    /// Searcher should show only projects to open.
    OpenProject,
}

/// A fragment filled by single picked suggestion.
///
/// We store such information in Searcher to better suggest the potential arguments, and to know
/// what imports should be added when inserting node.
#[derive(Clone,Debug)]
#[allow(missing_docs)]
pub struct FragmentAddedByPickingSuggestion {
    pub id                : CompletedFragmentId,
    pub picked_suggestion : action::Suggestion,
}

impl FragmentAddedByPickingSuggestion {
    /// Check if the picked fragment is still unmodified by user.
    fn is_still_unmodified
    (&self, input:&ParsedInput, current_module:&QualifiedName) -> bool {
        let expected = self.code_to_insert(current_module,&None);
        input.completed_fragment(self.id).contains(&expected.code)
    }

    fn code_to_insert(&self, current_module:&QualifiedName, this_node:&Option<ThisNode>) -> CodeToInsert {
        let generate_this = self.id != CompletedFragmentId::Function || this_node.is_none();
        self.picked_suggestion.code_to_insert(Some(&current_module),generate_this)
    }
}

/// A controller state.
#[derive(Clone,Debug,Default)]
pub struct Data {
    /// The current searcher's input.
    pub input:ParsedInput,
    /// The action list which should be displayed.
    pub actions:Actions,
    /// All fragments of input which were added by picking suggestions. If the fragment will be
    /// changed by user, it will be removed from this list.
    pub fragments_added_by_picking:Vec<FragmentAddedByPickingSuggestion>,
}

impl Data {
    /// Initialize Searcher state when editing node.
    ///
    /// When searcher is brought by editing node, the input should be an expression of this node.
    /// Committing node will then edit the exiting node's expression instead of adding a new one.
    /// Additionally searcher should restore information about intended method, so we will be able
    /// to suggest arguments.
    fn new_with_edited_node
    ( project_name   : &str
    , graph          : &controller::Graph
    , database       : &model::SuggestionDatabase
    , edited_node_id : ast::Id
    ) -> FallibleResult<Self> {
        let edited_node      = graph.node(edited_node_id)?;
        let current_module   = graph.module.path().qualified_module_name(project_name);
        let input            = ParsedInput::new_from_ast(edited_node.info.expression());
        let suggestions      = default();
        let intended_method  = edited_node.metadata.and_then(|md| md.intended_method);
        let initial_entry    = intended_method.and_then(|m| database.lookup_method(m));
        let initial_fragment = initial_entry.and_then(|entry| {
            let fragment = FragmentAddedByPickingSuggestion {
                id                : CompletedFragmentId::Function,
                picked_suggestion : entry
            };
            // This is meant to work with single function calls (without "this" argument).
            // In other case we should know what the function is from the engine, as the function
            // should be resolved.
            fragment.is_still_unmodified(&input,&current_module).and_option(Some(fragment))
        });
        let mut fragments_added_by_picking = Vec::<FragmentAddedByPickingSuggestion>::new();
        initial_fragment.for_each(|f| fragments_added_by_picking.push(f));
        Ok(Data {input, actions: suggestions,fragments_added_by_picking})
    }

    fn find_picked_fragment(&self, id:CompletedFragmentId)
    -> Option<&FragmentAddedByPickingSuggestion> {
        self.fragments_added_by_picking.iter().find(|fragment| fragment.id == id)
    }
}

/// Searcher Controller.
///
/// This is an object providing all required functionalities for Searcher View: mainly it is the
/// action list to display depending on the searcher input, and actions of picking suggestion and
/// executing entry.
///
/// For description of different actions, see `Action` type.
///
/// Each action can be _executed_, and some (like suggestions of code) may be _used as a
/// suggestion_. The exact outcome depends on action type.
///
/// Additionally user can accept the current searcher input as a new node (or new expression of
/// existing node).
#[derive(Clone,CloneRef,Debug)]
pub struct Searcher {
    logger           : Logger,
    data             : Rc<RefCell<Data>>,
    notifier         : notification::Publisher<Notification>,
    graph            : controller::ExecutedGraph,
    mode             : Immutable<Mode>,
    database         : Rc<model::SuggestionDatabase>,
    language_server  : Rc<language_server::Connection>,
    ide              : controller::Ide,
    this_arg         : Rc<Option<ThisNode>>,
    position_in_code : Immutable<TextLocation>,
}

impl Searcher {
    /// Create new Searcher Controller.
    pub async fn new
    ( parent         : impl AnyLogger
    , ide            : controller::Ide
    , project        : &model::Project
    , method         : language_server::MethodPointer
    , mode           : Mode
    , selected_nodes : Vec<double_representation::node::Id>
    ) -> FallibleResult<Self> {
        let graph = controller::ExecutedGraph::new(&parent,project.clone_ref(),method).await?;
        Self::new_from_graph_controller(parent,ide,project,graph,mode,selected_nodes)
    }

    /// Create new Searcher Controller, when you have Executed Graph Controller handy.
    pub fn new_from_graph_controller
    ( parent         : impl AnyLogger
    , ide            : controller::Ide
    , project        : &model::Project
    , graph          : controller::ExecutedGraph
    , mode           : Mode
    , selected_nodes : Vec<double_representation::node::Id>
    ) -> FallibleResult<Self> {
        let logger   = Logger::sub(parent,"Searcher Controller");
        let database = project.suggestion_db();
        let data     = if let Mode::EditNode{node_id} = mode {
            Data::new_with_edited_node(&*project.name(),&graph.graph(),&*database,node_id)?
        } else {
            default()
        };
        let module_ast = graph.graph().module.ast();
        let def_id     = graph.graph().id;
        let def_span   = double_representation::module::definition_span(&module_ast,&def_id)?;
        let position   = TextLocation::convert_span(module_ast.repr(),&def_span).end;
        let this_arg   = Rc::new(matches!(mode, Mode::NewNode{..}).and_option_from(|| ThisNode::new(selected_nodes,&graph.graph())));
        let ret        = Self {
            logger,graph,this_arg,ide,
            data             : Rc::new(RefCell::new(data)),
            notifier         : default(),
            mode             : Immutable(mode),
            database         : project.suggestion_db(),
            language_server  : project.json_rpc(),
            position_in_code : Immutable(position),
        };
        match mode {
            Mode::OpenProject => ret.load_project_list(),
            _                 => ret.reload_list(),
        }
        Ok(ret)
    }

    /// Subscribe to controller's notifications.
    pub fn subscribe(&self) -> Subscriber<Notification> {
        self.notifier.subscribe()
    }

    /// Get the current action list.
    pub fn actions(&self) -> Actions {
        self.data.borrow().actions.clone_ref()
    }

    /// Set the Searcher Input.
    ///
    /// This function should be called each time user modifies Searcher input in view. It may result
    /// in a new action list (the appropriate notification will be emitted).
    pub fn set_input(&self, new_input:String) -> FallibleResult {
        debug!(self.logger, "Manually setting input to {new_input}.");
        let parsed_input = ParsedInput::new(new_input,&self.ide.parser())?;
        let old_expr     = self.data.borrow().input.expression.repr();
        let new_expr     = parsed_input.expression.repr();

        self.data.borrow_mut().input = parsed_input;
        self.invalidate_fragments_added_by_picking();
        let expression_changed = old_expr != new_expr;
        // We don't do the reloading in OpenProject mode: the reloading is meant for providing new
        // code suggestions for arguments of picked method. But in OpenProject mode the input is
        // for filtering only.
        let mode_with_reloading = !matches!(*self.mode, Mode::OpenProject);
        if expression_changed && mode_with_reloading {
            debug!(self.logger, "Reloading list.");
            self.reload_list();
        } else if let Actions::Loaded {list} = self.data.borrow().actions.clone_ref() {
            debug!(self.logger, "Update filtering.");
            list.update_filtering(&self.data.borrow().input.pattern);
            executor::global::spawn(self.notifier.publish(Notification::NewActionList));
        }
        Ok(())
    }

    fn this_var(&self) -> Option<&str> {
        self.this_arg.deref().as_ref().map(|this| this.var.as_ref())
    }

    /// Code that will be inserted by expanding given suggestion at given location.
    ///
    /// Code depends on the location, as the first fragment can introduce `this` variable access,
    /// and then we don't want to put any module name.
    fn code_to_insert(&self, fragment:&FragmentAddedByPickingSuggestion) -> CodeToInsert {
        fragment.code_to_insert(&self.module_qualified_name(), self.this_arg.as_ref())
    }

    /// Pick a completion suggestion.
    ///
    /// This function should be called when user do the _use as suggestion_ action as a code
    /// suggestion (see struct documentation). The picked suggestion will be remembered, and the
    /// searcher's input will be updated and returned by this function.
    pub fn use_suggestion
    (&self, picked_suggestion: action::Suggestion) -> FallibleResult<String> {
        info!(self.logger, "Picking suggestion: {picked_suggestion:?}");
        let id                = self.data.borrow().input.next_completion_id();
        let picked_completion = FragmentAddedByPickingSuggestion {id,picked_suggestion};
        let code_to_insert    = self.code_to_insert(&picked_completion).code;
        let added_ast         = self.ide.parser().parse_line(&code_to_insert)?;
        let pattern_offset    = self.data.borrow().input.pattern_offset;
        let new_expression    = match self.data.borrow_mut().input.expression.take() {
            None => {
                let ast = ast::prefix::Chain::from_ast_non_strict(&added_ast);
                ast::Shifted::new(pattern_offset,ast)
            },
            Some(mut expression) => {
                let new_argument = ast::prefix::Argument {
                    sast      : ast::Shifted::new(pattern_offset.max(1),added_ast),
                    prefix_id : default(),
                };
                expression.args.push(new_argument);
                expression
            }
        };
        let new_parsed_input = ParsedInput {
            expression     : Some(new_expression),
            pattern_offset : 1,
            pattern        : "".to_string()
        };
        let new_input = new_parsed_input.repr();
        self.data.borrow_mut().input = new_parsed_input;
        self.data.borrow_mut().fragments_added_by_picking.push(picked_completion);
        self.reload_list();
        Ok(new_input)
    }

    /// Use action at given index as a suggestion. The exact outcome depends on the action's type.
    pub fn use_as_suggestion(&self, index:usize) -> FallibleResult<String> {
        let error      = || NoSuchAction {index};
        let suggestion = {
            let data = self.data.borrow();
            let list = data.actions.list().ok_or_else(error)?;
            list.get_cloned(index).ok_or_else(error)?.action
        };
        match suggestion {
            Action::Suggestion(suggestion) => self.use_suggestion(suggestion),
            _ => Err(NotASuggestion {index}.into())
        }
    }

    /// Execute given action.
    ///
    /// If the action results in adding new node to the graph, or changing an exiting node, its id
    /// will be returned by this function.
    pub fn execute_action(&self, action:Action) -> FallibleResult<Option<ast::Id>> {
        match action {
            Action::Suggestion(suggestion) => {
                self.use_suggestion(suggestion)?;
                self.commit_node().map(Some)
            }
            Action::Example(example) => match *self.mode {
                Mode::NewNode {position} => self.add_example(&example,position).map(Some),
                _                        => Err(CannotExecuteWhenEditingNode.into())
            }
            Action::ProjectManagement(action) => {
                match self.ide.manage_projects() {
                    Ok(_) => {
                        let ide    = self.ide.clone_ref();
                        let logger = self.logger.clone_ref();
                        executor::global::spawn(async move {
                            // We checked that manage_projects returns Some just a moment ago, so
                            // unwrapping is safe.
                            let manage_projects = ide.manage_projects().unwrap();
                            let result = match action {
                                action::ProjectManagement::CreateNewProject =>
                                    manage_projects.create_new_project(),
                                action::ProjectManagement::OpenProject {id,name} =>
                                    manage_projects.open_project(*id,name.to_string().into()),
                            };
                            if let Err(err) = result.await {
                                error!(logger, "Error when creating new project: {err}");
                            }
                        });
                        Ok(None)
                    },
                    Err(err) => Err(NotSupported{
                        action_label : Action::ProjectManagement(action).to_string(),
                        reason       : err,
                    }.into())
                }
            }
        }
    }

    /// See `execute_action` documentation.
    pub fn execute_action_by_index(&self, index:usize) -> FallibleResult<Option<ast::Id>> {
        let error      = || NoSuchAction {index};
        let action = {
            let data = self.data.borrow();
            let list = data.actions.list().ok_or_else(error)?;
            list.get_cloned(index).ok_or_else(error)?.action
        };
        self.execute_action(action.clone_ref())
    }

    /// Check if the first fragment in the input (i.e. the one representing the called function)
    /// is still unmodified.
    ///
    /// False if it was modified after picking or if it wasn't picked at all.
    pub fn is_function_fragment_unmodified(&self) -> bool {
        let current_module = self.module_qualified_name();
        with(self.data.borrow(), |data| {
            data.fragments_added_by_picking.first().contains_if(|frag| {
                let is_function = frag.id == CompletedFragmentId::Function;
                is_function && frag.is_still_unmodified(&data.input,&current_module)
            })
        })
    }

    /// Commit the current input as a new node expression.
    ///
    /// If the searcher was brought by editing existing node, the input is set as a new node
    /// expression, otherwise a new node is added. This will also add all imports required by
    /// picked suggestions.
    pub fn commit_node(&self) -> FallibleResult<ast::Id> {
        let _transaction_guard = self.graph.get_or_open_transaction("Commit node");
        let expr_and_method = || {
            let input_chain = self.data.borrow().input.as_prefix_chain(self.ide.parser());

            let expression = match (self.this_var(),input_chain) {
                (Some(this_var),Some(input)) =>
                    apply_this_argument(this_var,&input.wrapped.into_ast()).repr(),
                (None,Some(input)) => input.wrapped.into_ast().repr(),
                (_,None)           => "".to_owned(),
            };
            let intended_method = self.intended_method();
            (expression,intended_method)
        };

        // We add the required imports before we create the node/edit its content. This way, we
        // avoid an intermediate state where imports would already be in use but not yet available.
        match *self.mode {
            Mode::NewNode {position} => {
                self.add_required_imports()?;
                let (expression,intended_method) = expr_and_method();
<<<<<<< HEAD
                let metadata                     = NodeMetadata {position,intended_method,..default()};
                let mut new_node                 = NewNodeInfo::new_pushed_back(expression);
                new_node.metadata                = Some(metadata);
=======
                let uploading_file               = None;
                let mut new_node                 = NewNodeInfo::new_pushed_back(expression);
                new_node.metadata                = Some(NodeMetadata {position,intended_method,uploading_file});
>>>>>>> 791e72f5
                new_node.introduce_pattern       = ASSIGN_NAMES_FOR_NODES;
                let graph         = self.graph.graph();
                if let Some(this) = self.this_arg.deref().as_ref() {
                    this.introduce_pattern(graph.clone_ref())?;
                }
                graph.add_node(new_node)
            },
            Mode::EditNode {node_id} => {
                self.add_required_imports()?;
                let (expression,intended_method) = expr_and_method();
                self.graph.graph().set_expression(node_id,expression)?;
                self.graph.graph().module.with_node_metadata(node_id,Box::new(|md| {
                    md.intended_method = intended_method
                }))?;
                Ok(node_id)
            }
            mode => Err(CannotCommitExpression{mode}.into())
        }
    }

    /// Adds an example to the graph.
    ///
    /// The example piece of code will be inserted as a new function definition, and in current
    /// graph the node calling this function will appear.
    pub fn add_example
    (&self, example:&action::Example, position:Option<Position>) -> FallibleResult<ast::Id> {
        // === Add new function definition ===
        let graph                 = self.graph.graph();
        let mut module            = double_representation::module::Info{ast:graph.module.ast()};
        let graph_definition_name = graph.graph_info()?.source.name.item;
        let new_definition        = example.definition_to_add(&module, self.ide.parser())?;
        let new_definition_name   = Ast::var(new_definition.name.name.item.clone());
        let new_definition_place  = double_representation::module::Placement::Before(graph_definition_name);
        module.add_method(new_definition,new_definition_place,self.ide.parser())?;


        // === Add new node ===
        let here             = Ast::var(constants::keywords::HERE);
        let args             = std::iter::empty();
        let node_expression  = ast::prefix::Chain::new_with_this(new_definition_name,here,args);
        let node_expression  = node_expression.into_ast();
        let node             = NodeInfo::new_expression(node_expression).ok_or(FailedToCreateNode)?;
        let graph_definition = double_representation::module::locate(&module.ast,&self.graph.graph().id)?;
        let mut graph_info   = GraphInfo::from_definition(graph_definition.item);
        graph_info.add_node(node.ast().clone_ref(), LocationHint::End)?;
        module.ast          = module.ast.set_traversing(&graph_definition.crumbs, graph_info.ast())?;
<<<<<<< HEAD
        let metadata        = NodeMetadata {position,..default()};
=======
        let intended_method = None;
        let uploading_file  = None;
>>>>>>> 791e72f5


        // === Add imports ===
        let here = self.module_qualified_name();
        for import in example.imports.iter().map(QualifiedName::from_text).filter_map(Result::ok) {
            module.add_module_import(&here,self.ide.parser(),&import);
        }
        graph.module.update_ast(module.ast)?;
<<<<<<< HEAD
        graph.module.set_node_metadata(node.id(),metadata)?;
=======
        graph.module.set_node_metadata(node.id(),NodeMetadata {position,intended_method,uploading_file})?;
>>>>>>> 791e72f5

        Ok(node.id())
    }

    fn invalidate_fragments_added_by_picking(&self) {
        let mut data       = self.data.borrow_mut();
        let data           = data.deref_mut();
        let input          = &data.input;
        let current_module = self.module_qualified_name();
        data.fragments_added_by_picking.drain_filter(
            |frag| !frag.is_still_unmodified(input,&current_module)
        );
    }


    fn add_required_imports(&self) -> FallibleResult {
        let data_borrowed = self.data.borrow();
        let fragments     = data_borrowed.fragments_added_by_picking.iter();
        let imports       = fragments.map(|frag| self.code_to_insert(frag).imports).flatten();
        let mut module    = self.module();
        let here          = self.module_qualified_name();
        // TODO[ao] this is a temporary workaround. See [`Searcher::add_enso_project_entries`]
        //     documentation.
        let without_enso_project = imports.filter(|i| i.to_string() != ENSO_PROJECT_SPECIAL_MODULE);
        for mut import in without_enso_project {
            import.remove_main_module_segment();
            module.add_module_import(&here,self.ide.parser(),&import);
        }
        self.graph.graph().module.update_ast(module.ast)
    }

    /// Reload Action List.
    ///
    /// The current list will be set as "Loading" and Language Server will be requested for a new
    /// list - once it be retrieved, the new list will be set and notification will be emitted.
    fn reload_list(&self) {
        let this_type    = self.this_arg_type_for_next_completion();
        let return_types = match self.data.borrow().input.next_completion_id() {
            CompletedFragmentId::Function         => vec![],
            CompletedFragmentId::Argument {index} =>
                self.return_types_for_argument_completion(index),
        };
        self.gather_actions_from_engine(this_type,return_types,None);
        self.data.borrow_mut().actions = Actions::Loading;
        executor::global::spawn(self.notifier.publish(Notification::NewActionList));
    }

    /// Get the typename of "this" value for current completion context. Returns `Future`, as the
    /// type information might not have came yet from the Language Server.
    fn this_arg_type_for_next_completion(&self) -> impl Future<Output=Option<String>> {
        let next_id = self.data.borrow().input.next_completion_id();
        let logger  = self.logger.clone_ref();
        let graph   = self.graph.clone_ref();
        let this    = self.this_arg.clone_ref();
        async move {
            let is_function_fragment = next_id == CompletedFragmentId::Function;
            is_function_fragment.then_some(())?;
            let ThisNode {id,..} = this.deref().as_ref()?;
            let opt_type         = graph.expression_type(*id).await.map(Into::into);
            opt_type.map_none(move || error!(logger, "Failed to obtain type for this node."))
        }
    }

    /// Get the type that suggestions for the next completion should return.
    ///
    /// Generally this corresponds to the type of the currently filled function argument. Returns
    /// empty list if no type could be determined.
    fn return_types_for_argument_completion(&self, arg_index:usize) -> Vec<String> {
        let suggestions = if let Some(intended) = self.intended_function_suggestion() {
            std::iter::once(intended).collect()
        } else {
            self.possible_function_calls()
        };
        suggestions.into_iter().filter_map(|suggestion| {
            let arg_index = arg_index + if self.this_arg.is_some()  { 1 } else { 0 };
            let arg_index = arg_index + if self.has_this_argument() { 1 } else { 0 };
            let parameter = suggestion.arguments.get(arg_index)?;
            Some(parameter.repr_type.clone())
        }).collect()
    }

    fn gather_actions_from_engine
    ( &self
    , this_type    : impl Future<Output=Option<String>> + 'static
    , return_types : impl IntoIterator<Item=String>
    , tags         : Option<Vec<language_server::SuggestionEntryType>>
    ) {
        let ls               = self.language_server.clone_ref();
        let graph            = self.graph.graph();
        let position         = self.position_in_code.deref().into();
        let this             = self.clone_ref();
        let mut return_types = return_types.into_iter().map(Some).collect_vec();
        if return_types.is_empty() {
            return_types.push(None)
        }
        executor::global::spawn(async move {
            let this_type = this_type.await;
            info!(this.logger,"Requesting new suggestion list. Type of `this` is {this_type:?}.");
            let requests  = return_types.into_iter().map(|return_type| {
                info!(this.logger, "Requesting suggestions for returnType {return_type:?}.");
                let file = graph.module.path().file_path();
                ls.completion(file,&position,&this_type,&return_type,&tags)
            });
            let responses = futures::future::join_all(requests).await;
            info!(this.logger,"Received suggestions from Language Server.");
            let new_list = match this.make_action_list(responses) {
                Ok(list)   => Actions::Loaded {list:Rc::new(list)},
                Err(error) => Actions::Error(Rc::new(error))
            };
            this.data.borrow_mut().actions = new_list;
            this.notifier.publish(Notification::NewActionList).await;
        });
    }

    /// Process multiple completion responses from the engine into a single list of suggestion.
    fn make_action_list
    (&self, completion_responses:Vec<json_rpc::Result<language_server::response::Completion>>)
     -> FallibleResult<action::List> {
        let actions = action::List::new();
        if matches!(self.mode.deref(), Mode::NewNode{..}) && self.this_arg.is_none() {
            actions.extend(self.database.iterate_examples().map(Action::Example));
            Self::add_enso_project_entries(&actions)?;
            if self.ide.manage_projects().is_ok() {
                let create_project = action::ProjectManagement::CreateNewProject;
                actions.extend(std::iter::once(Action::ProjectManagement(create_project)));
            }
        }
        for response in completion_responses {
            let response = response?;
            let entries  = response.results.iter().filter_map(|id| {
                self.database.lookup(*id)
                    .map(Action::Suggestion)
                    .handle_err(|e| {
                        error!(self.logger,"Response provided a suggestion ID that cannot be \
                        resolved: {e}.")
                    })
            });
            actions.extend(entries);
        }
        actions.update_filtering(&self.data.borrow().input.pattern);
        Ok(actions)
    }

    fn possible_function_calls(&self) -> Vec<action::Suggestion> {
        let opt_result = || {
            let call_ast = self.data.borrow().input.expression.as_ref()?.func.clone_ref();
            let call     = SimpleFunctionCall::try_new(&call_ast)?;
            if let Some(module) = self.module_whose_method_is_called(&call) {
                let name  = call.function_name;
                let entry = self.database.lookup_module_method(name,&module);
                Some(entry.into_iter().collect())
            } else {
                let name     = &call.function_name;
                let module   = self.module_qualified_name();
                let location = *self.position_in_code;
                Some(self.database.lookup_by_name_and_location(name,&module,location))
            }
        };
        opt_result().unwrap_or_default()
    }

    /// For the simple function call checks if the function is called on the module (if it can be
    /// easily determined) and returns the module's qualified name if it is.
    fn module_whose_method_is_called(&self, call:&SimpleFunctionCall) -> Option<QualifiedName> {
        let position        = *self.position_in_code;
        let this_name       = ast::identifier::name(call.this_argument.as_ref()?)?;
        let module_name     = self.module_qualified_name();
        let matching_locals = self.database.lookup_locals_by_name_and_location
            (this_name,&module_name,position);
        let not_local_name = matching_locals.is_empty();
        not_local_name.and_option_from(|| {
            if this_name == constants::keywords::HERE || this_name == module_name.name().deref() {
                Some(module_name)
            } else {
                self.module().iter_imports().find_map(|import| {
                    import.qualified_name().ok().filter(|module| module.name().deref() == this_name)
                })
            }
        })
    }

    /// Get the suggestion that was selected by the user into the function.
    ///
    /// This suggestion shall be used to request better suggestions from the engine.
    pub fn intended_function_suggestion(&self) -> Option<action::Suggestion> {
        let id       = CompletedFragmentId::Function;
        let fragment = self.data.borrow().find_picked_fragment(id).cloned();
        fragment.map(|f| f.picked_suggestion.clone_ref())
    }

    /// Returns the Id of method user intends to be called in this node.
    ///
    /// The method may be picked by user from suggestion, but there are many methods with the same
    /// name.
    fn intended_method(&self) -> Option<MethodId> {
        self.intended_function_suggestion()?.method_id()
    }

    /// If the function fragment has been filled and also contains the initial "this" argument.
    ///
    /// While we maintain chain consisting of target and applied arguments, the target itself might
    /// need to count for a one argument, as it may of form `this.method`.
    fn has_this_argument(&self) -> bool {
        self.data.borrow().input.expression.as_ref()
            .and_then(|expr| ast::opr::as_access_chain(&expr.func))
            .is_some()
    }

    fn module(&self) -> double_representation::module::Info {
        double_representation::module::Info {ast:self.graph.graph().module.ast()}
    }

    fn module_qualified_name(&self) -> QualifiedName {
        self.graph.graph().module.path().qualified_module_name(&*self.ide.current_project().name())
    }

    /// Get the user action basing of current input (see `UserAction` docs).
    pub fn current_user_action(&self) -> UserAction {
        self.data.borrow().input.user_action()
    }

    /// Add to the action list the special mocked entry of `Enso_Project.data`.
    ///
    /// This is a workaround for Engine bug https://github.com/enso-org/enso/issues/1605.
    //TODO[ao] this is a temporary workaround.
    fn add_enso_project_entries(actions:&action::List) -> FallibleResult {
        for method in &["data", "root"] {
            let entry = model::suggestion_database::Entry {
                name          : (*method).to_owned(),
                kind          : model::suggestion_database::entry::Kind::Method,
                module        : QualifiedName::from_text(ENSO_PROJECT_SPECIAL_MODULE)?,
                arguments     : vec![],
                return_type   : "Standard.Base.System.File.File".to_owned(),
                documentation : None,
                self_type     : Some(tp::QualifiedName::from_text(ENSO_PROJECT_SPECIAL_MODULE)?),
                scope         : model::suggestion_database::entry::Scope::Everywhere,
            };
            actions.extend(std::iter::once(Action::Suggestion(Rc::new(entry))));
        }
        Ok(())
    }

    fn load_project_list(&self) {
        let logger = self.logger.clone_ref();
        let ide    = self.ide.clone_ref();
        let data   = self.data.clone_ref();
        executor::global::spawn(async move {
            let result:FallibleResult<Vec<Action>> = async {
                let manage_projects = ide.manage_projects()?;
                let projects = manage_projects.list_projects().await?;
                Ok(projects.into_iter().map(|project| {
                    let id        = Immutable(project.id);
                    let name      = project.name.0.into();
                    let pm_action = action::ProjectManagement::OpenProject {id,name};
                    Action::ProjectManagement(pm_action)
                }).collect_vec())
            }.await;
            let actions = match result {
                Ok(actions) => actions,
                Err(err) => {
                    error!(logger,"Cannot load projects list: {err}");
                    default()
                }
            };
            info!(logger,"Received list of projects: {actions:?}");
            let list = Rc::new(action::List::from_actions(actions));
            data.borrow_mut().actions = Actions::Loaded {list}
        })
    }
}

/// A simple function call is an AST where function is a single identifier with optional
/// argument applied by `ACCESS` operator (dot).
struct SimpleFunctionCall {
    this_argument : Option<Ast>,
    function_name : String,
}

impl SimpleFunctionCall {
    fn try_new(call:&Ast) -> Option<Self> {
        if let Some(name) = ast::identifier::name(call) {
            Some(Self {
                this_argument : None,
                function_name : name.to_owned(),
            })
        } else {
            let infix = ast::opr::to_access(call)?;
            let name  = ast::identifier::name(&infix.rarg)?;
            Some(Self {
                this_argument : Some(infix.larg.clone_ref()),
                function_name : name.to_owned(),
            })
        }
    }
}

fn apply_this_argument(this_var:&str, ast:&Ast) -> Ast {
    if let Ok(opr) = ast::known::Opr::try_from(ast) {
        let shape = ast::SectionLeft {
            arg: Ast::var(this_var),
            off: 1,
            opr: opr.into()
        };
        Ast::new(shape,None)
    } else if let Some(mut infix) = ast::opr::GeneralizedInfix::try_new(ast) {
        if let Some(ref mut larg) = &mut infix.left {
             larg.arg = apply_this_argument(this_var,&larg.arg);
        } else {
            infix.left = Some(ast::opr::ArgWithOffset {arg:Ast::var(this_var), offset:1});
        }
        infix.into_ast()
    } else if let Some(mut prefix_chain) = ast::prefix::Chain::from_ast(ast) {
        prefix_chain.func = apply_this_argument(this_var, &prefix_chain.func);
        prefix_chain.into_ast()
    } else {
        let shape = ast::Infix {
            larg : Ast::var(this_var),
            loff : 0,
            opr  : Ast::opr(ast::opr::predefined::ACCESS),
            roff : 0,
            rarg : ast.clone_ref(),
        };
        Ast::new(shape,None)
    }
}



// =============
// === Tests ===
// =============

#[cfg(test)]
pub mod test {
    use super::*;

    use crate::controller::ide::plain::ProjectOperationsNotSupported;
    use crate::executor::test_utils::TestWithLocalPoolExecutor;
    use crate::model::SuggestionDatabase;
    use crate::model::suggestion_database::entry::Argument;
    use crate::model::suggestion_database::entry::Kind;
    use crate::model::suggestion_database::entry::Scope;
    use crate::test::mock::data::MAIN_FINISH;
    use crate::test::mock::data::MODULE_NAME;
    use crate::test::mock::data::PROJECT_NAME;

    use enso_protocol::language_server::types::test::value_update_with_type;
    use json_rpc::expect_call;
    use utils::test::traits::*;
    use enso_protocol::language_server::SuggestionId;



    pub fn completion_response(results:&[SuggestionId]) -> language_server::response::Completion {
        language_server::response::Completion {
            results         : results.to_vec(),
            current_version : default(),
        }
    }

    pub fn expect_completion(client:&mut language_server::MockClient, results:&[SuggestionId]) {
        let response = completion_response(results);
        client.expect.completion(|_,_,_,_,_| Ok(response))
    }

    #[derive(Debug,Derivative)]
    #[derivative(Default)]
    struct MockData {
        graph         : controller::graph::executed::tests::MockData,
        /// If the node in `main` function will be selected while opening searcher.
        selected_node : bool,
        #[derivative(Default(value="MAIN_FINISH"))]
        code_location : enso_protocol::language_server::Position,
    }

    impl MockData {
        fn change_main_body(&mut self, line:&str) {
            let code     = dbg!(crate::test::mock::main_from_lines(&[line]));
            let location = data::text::TextLocation::at_document_end(&code);
            // TODO [mwu] Not nice that we ended up with duplicated mock data for code.
            self.graph.module.code = code.clone();
            self.graph.graph.code  = code;
            self.code_location     = location.into();
        }

        fn expect_completion
        ( &self
        , client      : &mut language_server::MockClient
        , self_type   : Option<&str>
        , return_type : Option<&str>
        , result      : &[SuggestionId]
        ) {
            let completion_response = completion_response(result);
            expect_call!(client.completion(
                module      = self.graph.module.path.file_path().clone(),
                position    = self.code_location,
                self_type   = self_type.map(Into::into),
                return_type = return_type.map(Into::into),
                tag         = None
            ) => Ok(completion_response));
        }
    }

    struct Fixture {
        #[allow(dead_code)]
        data     : MockData,
        test     : TestWithLocalPoolExecutor,
        searcher : Searcher,
        entry1   : action::Suggestion,
        entry2   : action::Suggestion,
        entry3   : action::Suggestion,
        entry4   : action::Suggestion,
        entry9   : action::Suggestion,
        entry10  : action::Suggestion,
    }

    impl Fixture {
        fn new_custom<F>(client_setup:F) -> Self
        where F : FnOnce(&mut MockData,&mut language_server::MockClient) {
            let test       = TestWithLocalPoolExecutor::set_up();
            let mut data   = MockData::default();
            let mut client = language_server::MockClient::default();
            client.require_all_calls();
            client_setup(&mut data,&mut client);
            let end_of_code  = TextLocation::at_document_end(&data.graph.module.code);
            let code_range   = TextLocation::at_document_begin()..=end_of_code;
            let graph        = data.graph.controller();
            let node         = &graph.graph().nodes().unwrap()[0];
            let this         = ThisNode::new(vec![node.info.id()],&graph.graph());
            let this         = data.selected_node.and_option(this);
            let logger       = Logger::new("Searcher");// new_empty
            let database     = Rc::new(SuggestionDatabase::new_empty(&logger));
            let mut ide      = controller::ide::MockAPI::new();
            let mut project  = model::project::MockAPI::new();
            let project_name = ImString::new(&data.graph.graph.project_name);
            project.expect_name().returning_st(move || project_name.clone_ref());
            let project     = Rc::new(project);
            ide.expect_parser().return_const(Parser::new_or_panic());
            ide.expect_current_project().returning_st(move || project.clone_ref());
            ide.expect_manage_projects().returning_st(move || Err(ProjectOperationsNotSupported.into()));
            let module_name = QualifiedName::from_segments(PROJECT_NAME, &[MODULE_NAME]).unwrap();
            let searcher = Searcher {
                graph,logger,database,
                ide              : Rc::new(ide),
                data             : default(),
                notifier         : default(),
                mode             : Immutable(Mode::NewNode {position:default()}),
                language_server  : language_server::Connection::new_mock_rc(client),
                this_arg         : Rc::new(this),
                position_in_code : Immutable(end_of_code),
            };
            let entry1 = model::suggestion_database::Entry {
                name          : "testFunction1".to_string(),
                kind          : Kind::Function,
                module        : crate::test::mock::data::module_qualified_name(),
                arguments     : vec![],
                return_type   : "Number".to_string(),
                documentation : default(),
                self_type     : None,
                scope         : Scope::InModule {range:code_range},
            };
            let entry2 = model::suggestion_database::Entry {
                name : "TestVar1".to_string(),
                kind : Kind::Local,
                ..entry1.clone()
            };
            let entry3 = model::suggestion_database::Entry {
                name          : "testMethod1".to_string(),
                kind          : Kind::Method,
                self_type     : Some(module_name.clone().into()),
                scope         : Scope::Everywhere,
                arguments     : vec![
                    Argument {
                        repr_type     : "Any".to_string(),
                        name          : "this".to_string(),
                        has_default   : false,
                        default_value : None,
                        is_suspended  : false,
                    },
                    Argument {
                        repr_type     : "Number".to_string(),
                        name          : "num_arg".to_string(),
                        has_default   : false,
                        default_value : None,
                        is_suspended  : false,
                    }
                ],
                ..entry1.clone()
            };
            let entry4 = model::suggestion_database::Entry {
                self_type : Some("Test.Test".to_owned().try_into().unwrap()),
                module    : "Test.Test".to_owned().try_into().unwrap(),
                arguments : vec![
                    Argument {
                        repr_type     : "Any".to_string(),
                        name          : "this".to_string(),
                        has_default   : false,
                        default_value : None,
                        is_suspended  : false
                    },
                    Argument {
                        repr_type     : "String".to_string(),
                        name          : "num_arg".to_string(),
                        has_default   : false,
                        default_value : None,
                        is_suspended  : false
                    }
                ],
                ..entry3.clone()
            };
            let entry9 = model::suggestion_database::Entry {
                name : "testFunction2".to_string(),
                arguments     : vec![
                    Argument {
                        repr_type     : "Text".to_string(),
                        name          : "text_arg".to_string(),
                        has_default   : false,
                        default_value : None,
                        is_suspended  : false
                    },
                    Argument {
                        repr_type     : "Number".to_string(),
                        name          : "num_arg".to_string(),
                        has_default   : false,
                        default_value : None,
                        is_suspended  : false
                    },
                ],
                ..entry1.clone()
            };
            let entry10 = model::suggestion_database::Entry {
                name   : "testFunction3".to_string(),
                module : "Test.Other".to_owned().try_into().unwrap(),
                scope  : Scope::Everywhere,
                ..entry9.clone()
            };

            searcher.database.put_entry(1,entry1);
            let entry1 = searcher.database.lookup(1).unwrap();
            searcher.database.put_entry(2,entry2);
            let entry2 = searcher.database.lookup(2).unwrap();
            searcher.database.put_entry(3,entry3);
            let entry3 = searcher.database.lookup(3).unwrap();
            searcher.database.put_entry(4,entry4);
            let entry4 = searcher.database.lookup(4).unwrap();
            searcher.database.put_entry(9,entry9);
            let entry9 = searcher.database.lookup(9).unwrap();
            searcher.database.put_entry(10,entry10);
            let entry10 = searcher.database.lookup(10).unwrap();
            Fixture{data,test,searcher,entry1,entry2,entry3,entry4,entry9,entry10}
        }

        fn new() -> Self {
            Self::new_custom(|_,_| {})
        }
    }


    /// Test checks that:
    /// 1) if the selected node is assigned to a single variable (or can be assigned), the list is
    ///    not immediately presented;
    /// 2) instead the searcher model obtains the type information for the selected node and uses it
    ///    to query Language Server for the suggestion list;
    /// 3) The query for argument type takes the this-argument presence into consideration.
    #[wasm_bindgen_test]
    fn loading_list_w_self() {
        let mock_type = crate::test::mock::data::TYPE_NAME;

        /// The case is: `main` contains a single, selected node. Searcher is brought up.
        /// Mock `entry1` suggestion is picked twice.
        struct Case {
            /// The single line of the initial `main` body.
            node_line:&'static str,
            /// If the searcher should enter "connect to this" mode at all and wait for type info.
            sets_this:bool,
        }

        let cases = [
            Case {node_line:"2+2",             sets_this:true },
            Case {node_line:"the_sum = 2 + 2", sets_this:true },
            Case {node_line:"[x,y] = 2 + 2",   sets_this:false},
        ];

        for case in &cases {
            let Fixture { mut test, searcher, entry1, entry9,.. } = Fixture::new_custom(|data,client| {
                data.change_main_body(case.node_line);
                data.selected_node = true;
                // We expect following calls:
                // 1) for the function - with the "this" filled (if the test case says so);
                // 2) for subsequent completions - without "this"
                data.expect_completion(client,case.sets_this.as_some(mock_type),None,&[1,5,9]);
                // If we are about to add the self type, then we expect the second argument first,
                // and then none. Otherwise we expect all arguments starting from the first.
                let expected_types = if case.sets_this {[Some("Number"),None          ]}
                                     else              {[Some("Text")  ,Some("Number")]};

                data.expect_completion(client,None,expected_types[0],&[1,5,9]);
                data.expect_completion(client,None,expected_types[1],&[1,5,9]);
            });

            searcher.reload_list();

            // The suggestion list should stall only if we actually use "this" argument.
            if case.sets_this {
                assert!(searcher.actions().is_loading());
                test.run_until_stalled();
                // Nothing appeared, because we wait for type information for this node.
                assert!(searcher.actions().is_loading());

                let this_node_id = searcher.this_arg.deref().as_ref().unwrap().id;
                let update = value_update_with_type(this_node_id,mock_type);
                searcher.graph.computed_value_info_registry().apply_updates(vec![update]);
                assert!(searcher.actions().is_loading());
            }

            test.run_until_stalled();
            assert!(!searcher.actions().is_loading());
            searcher.use_suggestion(entry9.clone_ref()).unwrap();
            searcher.use_suggestion(entry1.clone_ref()).unwrap();
            let expected_input = format!("{} {} ",entry9.name,entry1.name);
            assert_eq!(searcher.data.borrow().input.repr(),expected_input);
        }
    }

    #[wasm_bindgen_test]
    fn arguments_suggestions_for_picked_method() {
        let mut fixture = Fixture::new_custom(|data,client| {
            data.expect_completion(client,None,Some("Number"),&[20]);
        });
        let Fixture{test,searcher,entry3,..} = &mut fixture;
        searcher.use_suggestion(entry3.clone_ref()).unwrap();
        assert!(searcher.actions().is_loading());
        test.run_until_stalled();
        assert!(!searcher.actions().is_loading());
    }

    #[wasm_bindgen_test]
    fn arguments_suggestions_for_picked_function() {
        let mut fixture = Fixture::new_custom(|data,client| {
            data.expect_completion(client,None,Some("Text"),&[]);   // First arg suggestion.
            data.expect_completion(client,None,Some("Number"),&[]); // Second arg suggestion.
            data.expect_completion(client,None,None,&[]);           // Oversaturated arg position.
        });


        let Fixture{searcher,entry9,..} = &mut fixture;
        searcher.use_suggestion(entry9.clone_ref()).unwrap();
        assert_eq!(searcher.data.borrow().input.repr(),"testFunction2 ");
        searcher.set_input("testFunction2 'foo' ".to_owned()).unwrap();
        searcher.set_input("testFunction2 'foo' 10 ".to_owned()).unwrap();
    }

    #[wasm_bindgen_test]
    fn non_picked_function_arg_suggestions() {
        let mut fixture = Fixture::new_custom(|data,client| {
            data.graph.module.code.insert_str(0,"import Test.Test\n\n");
            data.code_location.line += 2;
            data.expect_completion(client,None,Some("String"),&[1]);
            data.expect_completion(client,None,Some("Number"),&[]);
            data.expect_completion(client,None,Some("Number"),&[]);
            data.expect_completion(client,None,Some("Number"),&[]);
            data.expect_completion(client,None,None,&[1,2,3,4,9]);
        });
        let Fixture{searcher,..} = &mut fixture;

        // Known functions cases
        searcher.set_input("Test.testMethod1 ".to_string()).unwrap();
        searcher.set_input("here.testMethod1 ".to_string()).unwrap();
        searcher.set_input(iformat!("{MODULE_NAME}.testMethod1 ")).unwrap();
        searcher.set_input("testFunction2 \"str\" ".to_string()).unwrap();

        // Unknown functions case
        searcher.set_input("unknownFunction ".to_string()).unwrap();
    }

    #[wasm_bindgen_test]
    fn non_picked_function_arg_suggestion_ambiguous() {
        fn run_case(input:impl Str, setup:impl FnOnce(&mut Fixture)) {
            // In each case we expect that we can pick two methods with the same name, but different
            // second argument, so the controller should call Engine for each type.
            const EXPECTED_REQUESTS:usize                            = 2;
            let requested_types:Rc<RefCell<HashSet<Option<String>>>> = default();
            let requested_types2                                     = requested_types.clone();
            let mut fixture = Fixture::new_custom(move |data,client| {
                data.graph.module.code.insert_str(0,"import Test.Test\n\n");
                data.code_location.line += 2;
                for _ in 0..EXPECTED_REQUESTS {
                    let requested_types = requested_types2.clone();
                    client.expect.completion(move |_path,_position,_self_type,return_type,_tags| {
                        DEBUG!("Requested {return_type:?}.");
                        requested_types.borrow_mut().insert(return_type.clone());
                        Ok(completion_response(&[]))
                    });
                }
            });
            setup(&mut fixture);
            let Fixture{test,searcher,..} = &mut fixture;
            searcher.set_input(input.into()).unwrap();
            test.run_until_stalled();
            DEBUG!(">>>>> {requested_types.borrow().deref():?}");
            assert_eq!(requested_types.borrow().len(),EXPECTED_REQUESTS);
            assert!(requested_types.borrow().contains(&Some("Number".to_string())));
            assert!(requested_types.borrow().contains(&Some("String".to_string())));
        }

        run_case("testMethod1 (foo bar) ".to_string(), |_|{});
        run_case("(foo bar).testMethod1 ".to_string(), |_|{});
        // Here the "Test" module is shadowed by local, so the call is ambiguous
        run_case("Test.testMethod1 ".to_string(), |fixture|{
            let shadowing = model::suggestion_database::Entry {
                name : "test".to_string(),
                ..(*fixture.entry2).clone()
            };
            fixture.searcher.database.put_entry(133,shadowing)
        });
    }

    #[wasm_bindgen_test]
    fn loading_list() {
        let Fixture{mut test,searcher,entry1,entry9,..} = Fixture::new_custom(|data,client| {
            data.expect_completion(client,None,None,&[1,5,9]);
        });

        let mut subscriber = searcher.subscribe();
        searcher.reload_list();
        assert!(searcher.actions().is_loading());
        test.run_until_stalled();
        let list = searcher.actions().list().unwrap().to_action_vec();
        assert_eq!(list.len(), 4); // we include two mocked entries
        assert_eq!(list[2], Action::Suggestion(entry1));
        assert_eq!(list[3], Action::Suggestion(entry9));
        let notification = subscriber.next().boxed_local().expect_ready();
        assert_eq!(notification, Some(Notification::NewActionList));
    }

    #[wasm_bindgen_test]
    fn parsed_input() {
        let parser = Parser::new_or_panic();

        fn args_reprs(prefix:&ast::prefix::Chain) -> Vec<String> {
            prefix.args.iter().map(|arg| arg.repr()).collect()
        }

        let input  = "";
        let parsed = ParsedInput::new(input.to_string(),&parser).unwrap();
        assert!(parsed.expression.is_none());
        assert_eq!(parsed.pattern.as_str(), "");

        let input  = "foo";
        let parsed = ParsedInput::new(input.to_string(),&parser).unwrap();
        assert!(parsed.expression.is_none());
        assert_eq!(parsed.pattern.as_str(), "foo");

        let input  = " foo";
        let parsed = ParsedInput::new(input.to_string(),&parser).unwrap();
        assert!(parsed.expression.is_none());
        assert_eq!(parsed.pattern_offset,   1);
        assert_eq!(parsed.pattern.as_str(), "foo");

        let input  = "foo  ";
        let parsed = ParsedInput::new(input.to_string(),&parser).unwrap();
        let expression = parsed.expression.unwrap();
        assert_eq!(expression.off         , 0);
        assert_eq!(expression.func.repr() , "foo");
        assert_eq!(args_reprs(&expression) , Vec::<String>::new());
        assert_eq!(parsed.pattern_offset,   2);
        assert_eq!(parsed.pattern.as_str(), "");

        let input  = "foo bar";
        let parsed = ParsedInput::new(input.to_string(),&parser).unwrap();
        let expression = parsed.expression.unwrap();
        assert_eq!(expression.off         , 0);
        assert_eq!(expression.func.repr() , "foo");
        assert_eq!(args_reprs(&expression) , Vec::<String>::new());
        assert_eq!(parsed.pattern_offset,   1);
        assert_eq!(parsed.pattern.as_str(), "bar");

        let input  = "foo  bar  baz";
        let parsed = ParsedInput::new(input.to_string(),&parser).unwrap();
        let expression = parsed.expression.unwrap();
        assert_eq!(expression.off         , 0);
        assert_eq!(expression.func.repr() , "foo");
        assert_eq!(args_reprs(&expression) , vec!["  bar".to_string()]);
        assert_eq!(parsed.pattern_offset  , 2);
        assert_eq!(parsed.pattern.as_str(), "baz");

        let input  = "  foo bar baz ";
        let parsed = ParsedInput::new(input.to_string(),&parser).unwrap();
        let expression = parsed.expression.unwrap();
        assert_eq!(expression.off         , 2);
        assert_eq!(expression.func.repr() , "foo");
        assert_eq!(args_reprs(&expression), vec![" bar".to_string()," baz".to_string()]);
        assert_eq!(parsed.pattern_offset,   1);
        assert_eq!(parsed.pattern.as_str(), "");

        let input  = "foo bar (baz ";
        let parsed = ParsedInput::new(input.to_string(),&parser).unwrap();
        let expression = parsed.expression.unwrap();
        assert_eq!(expression.off         , 0);
        assert_eq!(expression.func.repr() , "foo");
        assert_eq!(args_reprs(&expression) , vec![" bar".to_string()]);
        assert_eq!(parsed.pattern_offset,   1);
        assert_eq!(parsed.pattern.as_str(), "(baz ");
    }

    #[wasm_bindgen_test]
    fn picked_completions_list_maintaining() {
        let Fixture{test:_test,searcher,entry1,entry2,..} = Fixture::new_custom(|data,client| {
            data.expect_completion(client,None,None,&[]);
            data.expect_completion(client,None,None,&[]);
            data.expect_completion(client,None,None,&[]);
            data.expect_completion(client,None,None,&[]);
            data.expect_completion(client,None,None,&[]);
            data.expect_completion(client,None,None,&[]);
        });
        let frags_borrow = || Ref::map(searcher.data.borrow(),|d| &d.fragments_added_by_picking);

        // Picking first suggestion.
        let new_input = searcher.use_suggestion(entry1.clone_ref()).unwrap();
        assert_eq!(new_input, "testFunction1 ");
        let (func,) = frags_borrow().iter().cloned().expect_tuple();
        assert_eq!(func.id, CompletedFragmentId::Function);
        assert!(Rc::ptr_eq(&func.picked_suggestion,&entry1));

        // Typing more args by hand.
        searcher.set_input("testFunction1 some_arg pat".to_string()).unwrap();
        let (func,) = frags_borrow().iter().cloned().expect_tuple();
        assert_eq!(func.id, CompletedFragmentId::Function);
        assert!(Rc::ptr_eq(&func.picked_suggestion,&entry1));

        // Picking argument's suggestion.
        let new_input = searcher.use_suggestion(entry2.clone_ref()).unwrap();
        assert_eq!(new_input, "testFunction1 some_arg TestVar1 ");
        let new_input = searcher.use_suggestion(entry2.clone_ref()).unwrap();
        assert_eq!(new_input, "testFunction1 some_arg TestVar1 TestVar1 ");
        let (function,arg1,arg2) = frags_borrow().iter().cloned().expect_tuple();
        assert_eq!(function.id, CompletedFragmentId::Function);
        assert!(Rc::ptr_eq(&function.picked_suggestion,&entry1));
        assert_eq!(arg1.id, CompletedFragmentId::Argument {index:1});
        assert!(Rc::ptr_eq(&arg1.picked_suggestion,&entry2));
        assert_eq!(arg2.id, CompletedFragmentId::Argument {index:2});
        assert!(Rc::ptr_eq(&arg2.picked_suggestion,&entry2));

        // Backspacing back to the second arg.
        searcher.set_input("testFunction1 some_arg TestVar1 TestV".to_string()).unwrap();
        let (picked,arg) = frags_borrow().iter().cloned().expect_tuple();
        assert_eq!(picked.id, CompletedFragmentId::Function);
        assert!(Rc::ptr_eq(&picked.picked_suggestion,&entry1));
        assert_eq!(arg.id, CompletedFragmentId::Argument {index:1});
        assert!(Rc::ptr_eq(&arg.picked_suggestion,&entry2));

        // Editing the picked function.
        searcher.set_input("testFunction2 some_arg TestVar1 TestV".to_string()).unwrap();
        let (arg,) = frags_borrow().iter().cloned().expect_tuple();
        assert_eq!(arg.id, CompletedFragmentId::Argument {index:1});
        assert!(Rc::ptr_eq(&arg.picked_suggestion,&entry2));
    }

    #[wasm_bindgen_test]
    fn applying_this_var() {
        #[derive(Copy,Clone,Debug)]
        struct Case {
            before : &'static str,
            after  : &'static str,
        }

        impl Case {
            fn new(before:&'static str, after:&'static str) -> Self {
                Case{before,after}
            }

            fn run(&self) {
                let parser  = Parser::new_or_panic();
                let ast     = parser.parse_line(self.before).unwrap();
                let new_ast = apply_this_argument("foo",&ast);
                assert_eq!(new_ast.repr(),self.after,"Case {:?} failed: {:?}",self,ast);
            }
        }

        let cases =
            [ Case::new("bar", "foo.bar")
            , Case::new("bar.baz", "foo.bar.baz")
            , Case::new("bar baz", "foo.bar baz")
            , Case::new("+ 2", "foo + 2")
            , Case::new("+ 2 + 3", "foo + 2 + 3")
            , Case::new("+ 2 - 3", "foo + 2 - 3")
            , Case::new("+ bar baz", "foo + bar baz")
            , Case::new("map x-> x.characters.length", "foo.map x-> x.characters.length")
            , Case::new("at 3 == y", "foo.at 3 == y")
            ];

        for case in &cases { case.run(); }
    }

    #[wasm_bindgen_test]
    fn adding_node_introducing_this_var() {
        struct Case {
            line   : &'static str,
            result : String,
            run    : Box<dyn FnOnce(&mut Fixture)>,
        }

        impl Case {
            fn new(line:&'static str, result:&[&str], run:impl FnOnce(&mut Fixture)+'static )
            -> Self {
                Case {
                    line,
                    result : crate::test::mock::main_from_lines(result),
                    run    : Box::new(run),
                }
            }
        }

        let cases = vec![
            // Completion was picked.
            Case::new("2 + 2",&["sum1 = 2 + 2","operator1 = sum1.testFunction1"], |f| {
                f.searcher.use_suggestion(f.entry1.clone()).unwrap();
            }),
            // The input was manually written (not picked).
            Case::new("2 + 2",&["sum1 = 2 + 2","operator1 = sum1.testFunction1"], |f| {
                f.searcher.set_input("testFunction1 ".to_owned()).unwrap();
            }),
            // Completion was picked and edited.
            Case::new("2 + 2",&["sum1 = 2 + 2","operator1 = sum1.var.testFunction1"], |f| {
                f.searcher.use_suggestion(f.entry1.clone()).unwrap();
                let new_parsed_input = ParsedInput::new("var.testFunction1",&f.searcher.ide.parser());
                f.searcher.data.borrow_mut().input = new_parsed_input.unwrap();
            }),
            // Variable name already present, need to use it. And not break it.
            Case::new("my_var = 2 + 2",&["my_var = 2 + 2","operator1 = my_var.testFunction1"], |f| {
                f.searcher.use_suggestion(f.entry1.clone()).unwrap();
            }),
            // Variable names unusable (subpatterns are not yet supported).
            // Don't use "this" argument adjustments at all.
            Case::new("[x,y] = 2 + 2",&["[x,y] = 2 + 2","testfunction11 = testFunction1"], |f| {
                f.searcher.use_suggestion(f.entry1.clone()).unwrap();
            }),
        ];

        for case in cases.into_iter() {
            let mut fixture = Fixture::new_custom(|data, client| {
                data.selected_node = true;
                data.change_main_body(case.line);
                data.expect_completion(client,None,None,&[]);
            });
            (case.run)(&mut fixture);
            fixture.searcher.commit_node().unwrap();
            let updated_def = fixture.searcher.graph.graph().definition().unwrap().item;
            assert_eq!(updated_def.ast.repr(),case.result);
        }
    }

    #[wasm_bindgen_test]
    fn adding_imports_with_nodes() {
        fn expect_inserted_import_for(entry:&action::Suggestion, expected_import:Vec<&QualifiedName>) {
            let Fixture{test:_test,mut searcher,..} = Fixture::new();
            let module = searcher.graph.graph().module.clone_ref();
            let parser = searcher.ide.parser().clone_ref();

            let picked_method = FragmentAddedByPickingSuggestion {
                id                : CompletedFragmentId::Function,
                picked_suggestion : entry.clone(),
            };
            with(searcher.data.borrow_mut(), |mut data| {
                data.fragments_added_by_picking.push(picked_method);
                data.input = ParsedInput::new(entry.name.to_string(),&parser).unwrap();
            });

            // Add new node.
            searcher.mode = Immutable(Mode::NewNode {position:None});
            searcher.commit_node().unwrap();

            let module_info    = module.info();
            let imported_names = module_info.iter_imports()
                .map(|import| import.qualified_name().unwrap())
                .collect_vec();

            let expected_import = expected_import.into_iter().cloned().collect_vec();
            assert_eq!(imported_names,expected_import);
        }

        let Fixture{entry1,entry2,entry3,entry4,entry10,..} = Fixture::new();
        expect_inserted_import_for(&entry1, vec![]);
        expect_inserted_import_for(&entry2, vec![]);
        expect_inserted_import_for(&entry3, vec![]);
        expect_inserted_import_for(&entry4, vec![&entry4.module]);
        expect_inserted_import_for(&entry10, vec![&entry10.module]);
    }

    #[wasm_bindgen_test]
    fn committing_node() {
        let Fixture{test:_test,mut searcher,entry4,..} = Fixture::new();
        let module                                     = searcher.graph.graph().module.clone_ref();
        // Setup searcher.
        let parser        = Parser::new_or_panic();
        let picked_method = FragmentAddedByPickingSuggestion {
            id                : CompletedFragmentId::Function,
            picked_suggestion : entry4,
        };
        with(searcher.data.borrow_mut(), |mut data| {
            data.fragments_added_by_picking.push(picked_method);
            data.input = ParsedInput::new("Test.testMethod1".to_string(),&parser).unwrap();
        });

        // Add new node.
        let position  = Some(Position::new(4.0, 5.0));
        searcher.mode = Immutable(Mode::NewNode {position});
        searcher.commit_node().unwrap();

        let expected_code = "import Test.Test\nmain = \n    2 + 2\n    operator1 = Test.testMethod1";
        assert_eq!(module.ast().repr(), expected_code);
        let (node1,node2) = searcher.graph.graph().nodes().unwrap().expect_tuple();
        let expected_intended_method = Some(MethodId {
            module          : "Test.Test".to_string().try_into().unwrap(),
            defined_on_type : "Test.Test".to_string().try_into().unwrap(),
            name            : "testMethod1".to_string(),
        });
        assert_eq!(node2.metadata.unwrap().intended_method, expected_intended_method);

        // Edit existing node.
        searcher.mode = Immutable(Mode::EditNode {node_id:node1.info.id()});
        searcher.commit_node().unwrap();
        let expected_code = "import Test.Test\nmain = \n    Test.testMethod1\n    operator1 = Test.testMethod1";
        let (node1,_)     = searcher.graph.graph().nodes().unwrap().expect_tuple();
        assert_eq!(node1.metadata.unwrap().intended_method, expected_intended_method);
        assert_eq!(module.ast().repr(), expected_code);
    }

    #[wasm_bindgen_test]
    fn initialized_data_when_editing_node() {
        let Fixture{test:_test,searcher,entry4,..} = Fixture::new();

        let graph    = searcher.graph.graph();
        let (node,)  = graph.nodes().unwrap().expect_tuple();
        let node_id  = node.info.id();
        let database = searcher.database;

        // Node had not intended method.
        let searcher_data = Data::new_with_edited_node(PROJECT_NAME,&graph,&database,node_id).unwrap();
        assert_eq!(searcher_data.input.repr(), node.info.expression().repr());
        assert!(searcher_data.fragments_added_by_picking.is_empty());
        assert!(searcher_data.actions.is_loading());

        // Node had intended method, but it's outdated.
        let intended_method = MethodId {
            module          : "Test.Test".to_string().try_into().unwrap(),
            defined_on_type : "Test.Test".to_string().try_into().unwrap(),
            name            : "testMethod1".to_string()
        };
        graph.module.with_node_metadata(node_id, Box::new(|md| {
            md.intended_method = Some(intended_method);
        })).unwrap();
        let searcher_data = Data::new_with_edited_node(PROJECT_NAME,&graph,&database,node_id).unwrap();
        assert_eq!(searcher_data.input.repr(), node.info.expression().repr());
        assert!(searcher_data.fragments_added_by_picking.is_empty());
        assert!(searcher_data.actions.is_loading());

        // Node had up-to-date intended method.
        graph.set_expression(node_id,"Test.testMethod1 12").unwrap();
        // We set metadata in previous section.
        let searcher_data = Data::new_with_edited_node(PROJECT_NAME,&graph,&database,node_id).unwrap();
        assert_eq!(searcher_data.input.repr(), "Test.testMethod1 12");
        assert!(searcher_data.actions.is_loading());
        let (initial_fragment,) = searcher_data.fragments_added_by_picking.expect_tuple();
        assert!(Rc::ptr_eq(&initial_fragment.picked_suggestion,&entry4))
    }

    #[wasm_bindgen_test]
    fn simple_function_call_parsing() {
        let parser = Parser::new_or_panic();

        let ast  = parser.parse_line("foo").unwrap();
        let call = SimpleFunctionCall::try_new(&ast).expect("Returned None for \"foo\"");
        assert!(call.this_argument.is_none());
        assert_eq!(call.function_name, "foo");

        let ast = parser.parse_line("Main.foo").unwrap();
        let call = SimpleFunctionCall::try_new(&ast).expect("Returned None for \"Main.foo\"");
        assert_eq!(call.this_argument.unwrap().repr(), "Main");
        assert_eq!(call.function_name                , "foo");

        let ast = parser.parse_line("(2 + 3).foo").unwrap();
        let call = SimpleFunctionCall::try_new(&ast).expect("Returned None for \"(2 + 3).foo\"");
        assert_eq!(call.this_argument.unwrap().repr(), "(2 + 3)");
        assert_eq!(call.function_name                , "foo");

        let ast = parser.parse_line("foo + 3").unwrap();
        assert!(SimpleFunctionCall::try_new(&ast).is_none());

        let ast = parser.parse_line("foo bar baz").unwrap();
        assert!(SimpleFunctionCall::try_new(&ast).is_none());

        let ast = parser.parse_line("Main . (foo bar)").unwrap();
        assert!(SimpleFunctionCall::try_new(&ast).is_none());
    }

    #[wasm_bindgen_test]
    fn adding_example() {
        let Fixture{test:_test,searcher,..} = Fixture::new();
        let module                          = searcher.graph.graph().module.clone_ref();
        let example                         = model::suggestion_database::example::Example {
            name          : "Test Example".to_owned(),
            code          : "x = 2 + 2\nx + 4".to_owned(),
            imports       : vec![],
            documentation : "Lorem ipsum".to_owned()
        };
        let expected_code = "test_example1 =\n    x = 2 + 2\n    x + 4\n\n\
            main = \n    2 + 2\n    here.test_example1";
        searcher.add_example(&Rc::new(example),None).unwrap();
        assert_eq!(module.ast().repr(), expected_code);
    }

    #[wasm_bindgen_test]
    fn adding_example_twice() {
        let Fixture{test:_test,searcher,..} = Fixture::new();
        let module                          = searcher.graph.graph().module.clone_ref();
        let example                         = model::suggestion_database::example::Example {
            name          : "Test Example".to_owned(),
            code          : "[1,2,3,4,5]".to_owned(),
            imports       : vec!["Base.Network.Http".to_owned()],
            documentation : "Lorem ipsum".to_owned()
        };
        let expected_code = "import Base.Network.Http\n\
            test_example1 = [1,2,3,4,5]\n\ntest_example2 = [1,2,3,4,5]\n\n\
            main = \n    2 + 2\n    here.test_example1\n    here.test_example2";
        let example = Rc::new(example);
        searcher.add_example(&example,None).unwrap();
        searcher.add_example(&example,None).unwrap();
        assert_eq!(module.ast().repr(), expected_code);
    }
}<|MERGE_RESOLUTION|>--- conflicted
+++ resolved
@@ -724,15 +724,11 @@
             Mode::NewNode {position} => {
                 self.add_required_imports()?;
                 let (expression,intended_method) = expr_and_method();
-<<<<<<< HEAD
                 let metadata                     = NodeMetadata {position,intended_method,..default()};
                 let mut new_node                 = NewNodeInfo::new_pushed_back(expression);
+                let metadata                     = NodeMetadata {position,intended_method,..default()};
                 new_node.metadata                = Some(metadata);
-=======
-                let uploading_file               = None;
-                let mut new_node                 = NewNodeInfo::new_pushed_back(expression);
-                new_node.metadata                = Some(NodeMetadata {position,intended_method,uploading_file});
->>>>>>> 791e72f5
+                new_node.metadata                = Some(metadata);
                 new_node.introduce_pattern       = ASSIGN_NAMES_FOR_NODES;
                 let graph         = self.graph.graph();
                 if let Some(this) = self.this_arg.deref().as_ref() {
@@ -779,12 +775,7 @@
         let mut graph_info   = GraphInfo::from_definition(graph_definition.item);
         graph_info.add_node(node.ast().clone_ref(), LocationHint::End)?;
         module.ast          = module.ast.set_traversing(&graph_definition.crumbs, graph_info.ast())?;
-<<<<<<< HEAD
         let metadata        = NodeMetadata {position,..default()};
-=======
-        let intended_method = None;
-        let uploading_file  = None;
->>>>>>> 791e72f5
 
 
         // === Add imports ===
@@ -793,11 +784,7 @@
             module.add_module_import(&here,self.ide.parser(),&import);
         }
         graph.module.update_ast(module.ast)?;
-<<<<<<< HEAD
         graph.module.set_node_metadata(node.id(),metadata)?;
-=======
-        graph.module.set_node_metadata(node.id(),NodeMetadata {position,intended_method,uploading_file})?;
->>>>>>> 791e72f5
 
         Ok(node.id())
     }

--- conflicted
+++ resolved
@@ -42,12 +42,8 @@
 use ide_view::graph_editor::EdgeEndpoint;
 use ide_view::graph_editor::GraphEditor;
 use ide_view::graph_editor::SharedHashMap;
-<<<<<<< HEAD
 use ide_view::searcher::entry;
-=======
-use ide_view::searcher::entry::AnyModelProvider;
 use ide_view::searcher::new::Icon;
->>>>>>> 990bfa0a
 use ide_view::open_dialog;
 use utils::iter::split_by_predicate;
 use futures::future::LocalBoxFuture;
@@ -1964,19 +1960,13 @@
     }
 }
 
-<<<<<<< HEAD
 impl list_view::entry::Provider<GlyphHighlightedLabel> for SuggestionsProviderForView {
     fn len(&self) -> usize {
-        self.actions.matching_count()
-=======
-impl list_view::entry::ModelProvider<GlyphHighlightedLabel> for SuggestionsProviderForView {
-    fn entry_count(&self) -> usize {
         // TODO[ao] Because of "All Search Results" category, the actions on list are duplicated.
         //     But we don't want to display duplicates on the old searcher list. To be fixed/removed
         //     once new searcher GUI will be implemented
         //     (https://github.com/enso-org/ide/issues/1681)
         self.actions.matching_count() / 2
->>>>>>> 990bfa0a
     }
 
     fn get(&self, id: usize) -> Option<list_view::entry::GlyphHighlightedLabelModel> {
